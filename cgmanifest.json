--- conflicted
+++ resolved
@@ -6,11 +6,7 @@
 				"git": {
 					"name": "chromium",
 					"repositoryUrl": "https://chromium.googlesource.com/chromium/src",
-<<<<<<< HEAD
 					"commitHash": "0a190d89f97ad313d010ff2f03a3334eb4f1a604"
-=======
-					"commitHash": "e4745133a1d3745f066e068b8033c6a269b59caf"
->>>>>>> 2cd49580
 				}
 			},
 			"licenseDetail": [
@@ -44,11 +40,7 @@
 				"SOFTWARE, EVEN IF ADVISED OF THE POSSIBILITY OF SUCH DAMAGE."
 			],
 			"isOnlyProductionDependency": true,
-<<<<<<< HEAD
 			"version": "83.0.4103.119"
-=======
-			"version": "78.0.3904.130"
->>>>>>> 2cd49580
 		},
 		{
 			"component": {
@@ -56,19 +48,11 @@
 				"git": {
 					"name": "nodejs",
 					"repositoryUrl": "https://github.com/nodejs/node",
-<<<<<<< HEAD
 					"commitHash": "9622fed3fb2cffcea9efff6c8cb4cc2def99d75d"
 				}
 			},
 			"isOnlyProductionDependency": true,
 			"version": "12.14.1"
-=======
-					"commitHash": "787378879acfb212ed4ff824bf9f767a24a5cb43a"
-				}
-			},
-			"isOnlyProductionDependency": true,
-			"version": "12.8.1"
->>>>>>> 2cd49580
 		},
 		{
 			"component": {
@@ -76,20 +60,12 @@
 				"git": {
 					"name": "electron",
 					"repositoryUrl": "https://github.com/electron/electron",
-<<<<<<< HEAD
 					"commitHash": "28350b4e00bce9a73a5eaf41451c20548937deee"
-=======
-					"commitHash": "5f93e889020d279d5a9cd1ecab080ab467312447"
->>>>>>> 2cd49580
 				}
 			},
 			"isOnlyProductionDependency": true,
 			"license": "MIT",
-<<<<<<< HEAD
 			"version": "9.0.5"
-=======
-			"version": "7.3.2"
->>>>>>> 2cd49580
 		},
 		{
 			"component": {
